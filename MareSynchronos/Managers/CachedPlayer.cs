﻿using System;
using System.Collections.Generic;
using System.Linq;
using System.Threading;
using System.Threading.Tasks;
using Dalamud.Game.ClientState.Objects.SubKinds;
using Dalamud.Logging;
using FFXIVClientStructs.FFXIV.Client.Game.Character;
using MareSynchronos.API;
using MareSynchronos.FileCacheDB;
using MareSynchronos.Models;
using MareSynchronos.Utils;
using MareSynchronos.WebAPI;
using Newtonsoft.Json;

namespace MareSynchronos.Managers;

public class CachedPlayer
{
    private readonly DalamudUtil _dalamudUtil;
    private readonly IpcManager _ipcManager;
    private readonly ApiController _apiController;
    private bool _isVisible;

    public CachedPlayer(string nameHash, IpcManager ipcManager, ApiController apiController, DalamudUtil dalamudUtil)
    {
        PlayerNameHash = nameHash;
        _ipcManager = ipcManager;
        _apiController = apiController;
        _dalamudUtil = dalamudUtil;
    }

    public bool IsVisible
    {
        get => _isVisible;
        set
        {
            WasVisible = _isVisible;
            _isVisible = value;
        }
    }

    private bool _isDisposed = true;
    private CancellationTokenSource? _downloadCancellationTokenSource = new();

    private string _lastGlamourerData = string.Empty;

    private string _originalGlamourerData = string.Empty;

    public IntPtr PlayerCharacter { get; set; } = IntPtr.Zero;

    public string? PlayerName { get; private set; }

    public string PlayerNameHash { get; }

    public bool RequestedPenumbraRedraw { get; set; }

    public bool WasVisible { get; private set; }

    private CharacterCacheDto _cachedData = new();

    private PlayerRelatedObject? _currentCharacterEquipment;

    public void ApplyCharacterData(CharacterCacheDto characterData)
    {
        Logger.Debug("Received data for " + this);

        Logger.Debug("Checking for files to download for player " + PlayerName);
        Logger.Debug("Hash for data is " + characterData.GetHashCode());

        if (characterData.GetHashCode() == _cachedData.GetHashCode()) return;

        bool updateModdedPaths = false;
        List<ObjectKind> charaDataToUpdate = new List<ObjectKind>();
        foreach (var objectKind in Enum.GetValues<ObjectKind>())
        {
            _cachedData.FileReplacements.TryGetValue(objectKind, out var existingFileReplacements);
            characterData.FileReplacements.TryGetValue(objectKind, out var newFileReplacements);
            _cachedData.GlamourerData.TryGetValue(objectKind, out var existingGlamourerData);
            characterData.GlamourerData.TryGetValue(objectKind, out var newGlamourerData);

            bool hasNewButNotOldFileReplacements = newFileReplacements != null && existingFileReplacements == null;
            bool hasOldButNotNewFileReplacements = existingFileReplacements != null && newFileReplacements == null;
            bool hasNewButNotOldGlamourerData = newGlamourerData != null && existingGlamourerData == null;
            bool hasOldButNotNewGlamourerData = existingGlamourerData != null && newGlamourerData == null;
            bool hasNewAndOldFileReplacements = newFileReplacements != null && existingFileReplacements != null;
            bool hasNewAndOldGlamourerData = newGlamourerData != null && existingGlamourerData != null;

            if (hasNewButNotOldFileReplacements || hasOldButNotNewFileReplacements || hasNewButNotOldGlamourerData || hasOldButNotNewGlamourerData)
            {
                Logger.Debug("Updating " + objectKind);
                updateModdedPaths = true;
                charaDataToUpdate.Add(objectKind);
                continue;
            }

            if (hasNewAndOldFileReplacements)
            {
                bool listsAreEqual = Enumerable.SequenceEqual(_cachedData.FileReplacements[objectKind], characterData.FileReplacements[objectKind]);
                if (!listsAreEqual)
                {
                    Logger.Debug("Updating " + objectKind);
                    updateModdedPaths = true;
                    charaDataToUpdate.Add(objectKind);
                    continue;
                }
            }

            if (hasNewAndOldGlamourerData)
            {
                bool glamourerDataDifferent = _cachedData.GlamourerData[objectKind] != characterData.GlamourerData[objectKind];
                if (glamourerDataDifferent)
                {
                    Logger.Debug("Updating " + objectKind);
                    charaDataToUpdate.Add(objectKind);
                    continue;
                }
            }
        }

        _cachedData = characterData;

        DownloadAndApplyCharacter(charaDataToUpdate, updateModdedPaths);
    }

    private void DownloadAndApplyCharacter(List<ObjectKind> objectKind, bool updateModdedPaths)
    {
        if (!objectKind.Any())
        {
            Logger.Debug("Nothing to update for " + this);
        }

        _downloadCancellationTokenSource?.Cancel();
        _downloadCancellationTokenSource = new CancellationTokenSource();
        var downloadToken = _downloadCancellationTokenSource.Token;
        var downloadId = _apiController.GetDownloadId();
        Task.Run(async () =>
        {
            List<FileReplacementDto> toDownloadReplacements;

            if (updateModdedPaths)
            {
                Dictionary<string, string> moddedPaths;
                int attempts = 0;
                //Logger.Verbose(JsonConvert.SerializeObject(_cachedData, Formatting.Indented));
                while ((toDownloadReplacements = TryCalculateModdedDictionary(out moddedPaths)).Count > 0 && attempts++ <= 10)
                {
                    Logger.Debug("Downloading missing files for player " + PlayerName + ", kind: " + objectKind);
                    await _apiController.DownloadFiles(downloadId, toDownloadReplacements, downloadToken);
                    _apiController.CancelDownload(downloadId);
                    if (downloadToken.IsCancellationRequested)
                    {
                        Logger.Verbose("Detected cancellation");
                        return;
                    }

                    if ((TryCalculateModdedDictionary(out moddedPaths)).All(c => _apiController.ForbiddenTransfers.Any(f => f.Hash == c.Hash)))
                    {
                        break;
                    }
                }

                ApplyBaseData(moddedPaths);
            }

            if (_dalamudUtil.IsInGpose)
            {
                Logger.Verbose("Player is in GPose, waiting");
                while (_dalamudUtil.IsInGpose)
                {
                    await Task.Delay(TimeSpan.FromSeconds(0.5));
                    downloadToken.ThrowIfCancellationRequested();
                }
            }

            foreach (var kind in objectKind)
            {
                ApplyCustomizationData(kind);
            }
        }, downloadToken).ContinueWith(task =>
        {
            if (!task.IsCanceled) return;

            Logger.Debug("Download Task was cancelled");
            _apiController.CancelDownload(downloadId);
        });

        _downloadCancellationTokenSource = null;
    }

    private List<FileReplacementDto> TryCalculateModdedDictionary(out Dictionary<string, string> moddedDictionary)
    {
        List<FileReplacementDto> missingFiles = new();
        moddedDictionary = new Dictionary<string, string>();
        try
        {
            using var db = new FileCacheContext();
            foreach (var item in _cachedData.FileReplacements.SelectMany(k => k.Value.Where(v => string.IsNullOrEmpty(v.FileSwapPath))).ToList())
            {
                foreach (var gamePath in item.GamePaths)
                {
                    var fileCache = db.FileCaches.FirstOrDefault(f => f.Hash == item.Hash);
                    if (fileCache != null)
                    {
                        moddedDictionary[gamePath] = fileCache.Filepath;
                    }
                    else
                    {
                        Logger.Verbose("Missing file: " + item.Hash);
                        missingFiles.Add(item);
                    }
                }
            }

            foreach (var item in _cachedData.FileReplacements.SelectMany(k => k.Value.Where(v => !string.IsNullOrEmpty(v.FileSwapPath))).ToList())
            {
                foreach (var gamePath in item.GamePaths)
                {
                    Logger.Verbose("Adding file swap for " + gamePath + ":" + item.FileSwapPath);
                    moddedDictionary[gamePath] = item.FileSwapPath;
                }
            }
        }
        catch (Exception ex)
        {
            PluginLog.Error(ex, "Something went wrong during calculation replacements");
        }
        Logger.Debug("ModdedPaths calculated, missing files: " + missingFiles.Count);
        return missingFiles;
    }

    private void ApplyBaseData(Dictionary<string, string> moddedPaths)
    {
        _ipcManager.PenumbraRemoveTemporaryCollection(PlayerName!);
        _ipcManager.PenumbraSetTemporaryMods(PlayerName!, moddedPaths, _cachedData.ManipulationData);
    }

    private unsafe void ApplyCustomizationData(ObjectKind objectKind)
    {
        if (PlayerCharacter == IntPtr.Zero) return;
        _cachedData.GlamourerData.TryGetValue(objectKind, out var glamourerData);

        if (objectKind == ObjectKind.Player)
        {
            _dalamudUtil.WaitWhileCharacterIsDrawing(PlayerCharacter);
            RequestedPenumbraRedraw = true;
            Logger.Debug(
                $"Request Redraw for {PlayerName}");
            if (_ipcManager.CheckGlamourerApi() && !string.IsNullOrEmpty(glamourerData))
            {
                _ipcManager.GlamourerApplyAll(glamourerData, PlayerCharacter);
            }
            else
            {
                _ipcManager.PenumbraRedraw(PlayerCharacter);
            }
        }
        else if (objectKind == ObjectKind.MinionOrMount)
        {
            var minionOrMount = ((Character*)PlayerCharacter)->CompanionObject;
            if (minionOrMount != null)
            {
                Logger.Debug($"Request Redraw for Minion/Mount");
                _dalamudUtil.WaitWhileCharacterIsDrawing((IntPtr)minionOrMount);
                if (_ipcManager.CheckGlamourerApi() && !string.IsNullOrEmpty(glamourerData))
                {
                    _ipcManager.GlamourerApplyAll(glamourerData, obj: (IntPtr)minionOrMount);
                }
                else
                {
                    _ipcManager.PenumbraRedraw((IntPtr)minionOrMount);
                }
            }
        }
        else if (objectKind == ObjectKind.Pet)
        {
<<<<<<< HEAD
            int tick = 16;
            var pet = _dalamudUtil.GetPet(PlayerCharacter.Address);
=======
            var pet = _dalamudUtil.GetPet(PlayerCharacter);
>>>>>>> 29032d4c
            if (pet != IntPtr.Zero)
            {
                var totalWait = 0;
                var newPet = IntPtr.Zero;
                const int maxWait = 3000;
                Logger.Debug($"Request Redraw for Pet, waiting {maxWait}ms");

                do
                {
                    Thread.Sleep(tick);
                    totalWait += tick;
                    newPet = _dalamudUtil.GetPet(PlayerCharacter.Address);
                } while (newPet == pet && totalWait < maxWait);

                if (_ipcManager.CheckGlamourerApi() && !string.IsNullOrEmpty(glamourerData))
                {
                    _ipcManager.GlamourerApplyAll(glamourerData, newPet);
                }
                else
                {
                    _ipcManager.PenumbraRedraw(newPet);
                }
            }
        }
        else if (objectKind == ObjectKind.Companion)
        {
            var companion = _dalamudUtil.GetCompanion(PlayerCharacter);
            if (companion != IntPtr.Zero)
            {
                Logger.Debug("Request Redraw for Companion");
                _dalamudUtil.WaitWhileCharacterIsDrawing(companion);
                if (_ipcManager.CheckGlamourerApi() && !string.IsNullOrEmpty(glamourerData))
                {
                    _ipcManager.GlamourerApplyAll(glamourerData, companion);
                }
                else
                {
                    _ipcManager.PenumbraRedraw(companion);
                }
            }
        }
    }

    private unsafe void RevertCustomizationData(ObjectKind objectKind)
    {
        if (PlayerCharacter == IntPtr.Zero) return;

        if (objectKind == ObjectKind.Player)
        {
            if (_ipcManager.CheckGlamourerApi())
            {
                _ipcManager.GlamourerApplyOnlyCustomization(_originalGlamourerData, PlayerCharacter);
                _ipcManager.GlamourerApplyOnlyEquipment(_lastGlamourerData, PlayerCharacter);
            }
            else
            {
                _ipcManager.PenumbraRedraw(PlayerCharacter);
            }
        }
        else if (objectKind == ObjectKind.MinionOrMount)
        {
            var minionOrMount = ((Character*)PlayerCharacter)->CompanionObject;
            if (minionOrMount != null)
            {
                _ipcManager.PenumbraRedraw((IntPtr)minionOrMount);
            }
        }
        else if (objectKind == ObjectKind.Pet)
        {
            var pet = _dalamudUtil.GetPet(PlayerCharacter);
            if (pet != IntPtr.Zero)
            {
                _ipcManager.PenumbraRedraw(pet);
            }
        }
        else if (objectKind == ObjectKind.Companion)
        {
            var companion = _dalamudUtil.GetCompanion(PlayerCharacter);
            if (companion != IntPtr.Zero)
            {
                _ipcManager.PenumbraRedraw(companion);
            }
        }
    }

    public void DisposePlayer()
    {
        if (_isDisposed) return;
        if (string.IsNullOrEmpty(PlayerName)) return;
        Logger.Debug("Disposing " + PlayerName + " (" + PlayerNameHash + ")");
        _isDisposed = true;
        try
        {
            Logger.Verbose("Restoring state for " + PlayerName);
            _dalamudUtil.DelayedFrameworkUpdate -= DalamudUtilOnDelayedFrameworkUpdate;
            _ipcManager.PenumbraRedrawEvent -= IpcManagerOnPenumbraRedrawEvent;
            _ipcManager.PenumbraRemoveTemporaryCollection(PlayerName);
<<<<<<< HEAD
            _downloadCancellationTokenSource?.Cancel();
            _downloadCancellationTokenSource?.Dispose();
            if (PlayerCharacter != null && PlayerCharacter.IsValid())
=======
            if (PlayerCharacter != IntPtr.Zero)
>>>>>>> 29032d4c
            {
                foreach (var item in _cachedData.FileReplacements)
                {
                    RevertCustomizationData(item.Key);
                }
            }
        }
        catch (Exception ex)
        {
            Logger.Warn(ex.Message + Environment.NewLine + ex.StackTrace);
        }
        finally
        {
            _cachedData = new();
            PlayerName = string.Empty;
            PlayerCharacter = IntPtr.Zero;
            IsVisible = false;
        }
    }

    public void InitializePlayer(IntPtr character, string name, CharacterCacheDto? cache)
    {
        if (!_isDisposed) return;
        Logger.Debug("Initializing Player " + this + " has cache: " + (cache != null));
        IsVisible = true;
        PlayerName = name;
        PlayerCharacter = character;
        _dalamudUtil.DelayedFrameworkUpdate += DalamudUtilOnDelayedFrameworkUpdate;
        _ipcManager.PenumbraRedrawEvent += IpcManagerOnPenumbraRedrawEvent;
        _originalGlamourerData = _ipcManager.GlamourerGetCharacterCustomization(PlayerCharacter);
        _currentCharacterEquipment = new PlayerRelatedObject(ObjectKind.Player, IntPtr.Zero, IntPtr.Zero,
            () => _dalamudUtil.GetPlayerCharacterFromObjectTableByName(PlayerName)?.Address ?? IntPtr.Zero);
        _isDisposed = false;
        if (cache != null)
        {
            ApplyCharacterData(cache);
        }
    }

    private void DalamudUtilOnDelayedFrameworkUpdate()
    {
        if (!_dalamudUtil.IsPlayerPresent || !_ipcManager.Initialized || !_apiController.IsConnected) return;

        PlayerCharacter = _dalamudUtil.GetPlayerCharacterFromObjectTableByName(PlayerName!)?.Address ?? IntPtr.Zero;
        if (PlayerCharacter == IntPtr.Zero)
        {
            DisposePlayer();
            return;
        }

        _currentCharacterEquipment?.CheckAndUpdateObject();
        if (_currentCharacterEquipment?.HasUnprocessedUpdate ?? false)
        {
            OnPlayerChanged();
        }

        IsVisible = true;
    }

    public override string ToString()
    {
        return PlayerNameHash + ":" + PlayerName + ":HasChar " + (PlayerCharacter != IntPtr.Zero);
    }

    private Task? _penumbraRedrawEventTask;

    private void IpcManagerOnPenumbraRedrawEvent(IntPtr address, int idx)
    {
        var player = _dalamudUtil.GetCharacterFromObjectTableByIndex(idx);
        if (player == null || player.Name.ToString() != PlayerName) return;
        if (!_penumbraRedrawEventTask?.IsCompleted ?? false) return;

        _penumbraRedrawEventTask = Task.Run(() =>
        {
            PlayerCharacter = address;
            using var cts = new CancellationTokenSource();
            cts.CancelAfter(TimeSpan.FromSeconds(5));
            _dalamudUtil.WaitWhileCharacterIsDrawing(PlayerCharacter, cts.Token);

            if (RequestedPenumbraRedraw == false)
            {
                Logger.Debug("Unauthorized character change detected");
                ApplyCustomizationData(ObjectKind.Player);
            }
            else
            {
                RequestedPenumbraRedraw = false;
                Logger.Debug(
                    $"Penumbra Redraw done for {PlayerName}");
            }
        });
    }

    private void OnPlayerChanged()
    {
        Logger.Debug($"Player {PlayerName} changed, PenumbraRedraw is {RequestedPenumbraRedraw}");
        _currentCharacterEquipment!.HasUnprocessedUpdate = false;
        if (!RequestedPenumbraRedraw && PlayerCharacter != IntPtr.Zero)
        {
            Logger.Debug($"Saving new Glamourer data");
            _lastGlamourerData = _ipcManager.GlamourerGetCharacterCustomization(PlayerCharacter);
        }
    }
}<|MERGE_RESOLUTION|>--- conflicted
+++ resolved
@@ -274,12 +274,8 @@
         }
         else if (objectKind == ObjectKind.Pet)
         {
-<<<<<<< HEAD
             int tick = 16;
-            var pet = _dalamudUtil.GetPet(PlayerCharacter.Address);
-=======
             var pet = _dalamudUtil.GetPet(PlayerCharacter);
->>>>>>> 29032d4c
             if (pet != IntPtr.Zero)
             {
                 var totalWait = 0;
@@ -377,13 +373,9 @@
             _dalamudUtil.DelayedFrameworkUpdate -= DalamudUtilOnDelayedFrameworkUpdate;
             _ipcManager.PenumbraRedrawEvent -= IpcManagerOnPenumbraRedrawEvent;
             _ipcManager.PenumbraRemoveTemporaryCollection(PlayerName);
-<<<<<<< HEAD
             _downloadCancellationTokenSource?.Cancel();
             _downloadCancellationTokenSource?.Dispose();
-            if (PlayerCharacter != null && PlayerCharacter.IsValid())
-=======
             if (PlayerCharacter != IntPtr.Zero)
->>>>>>> 29032d4c
             {
                 foreach (var item in _cachedData.FileReplacements)
                 {
