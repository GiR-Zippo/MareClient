--- conflicted
+++ resolved
@@ -242,13 +242,9 @@
 
         if (objectKind == ObjectKind.Player)
         {
-<<<<<<< HEAD
             _dalamudUtil.WaitWhileCharacterIsDrawing(PlayerName!, PlayerCharacter, ct);
             ct.ThrowIfCancellationRequested();
-=======
-            _dalamudUtil.WaitWhileCharacterIsDrawing(PlayerCharacter);
             _ipcManager.HeelsSetOffsetForPlayer(_cachedData.HeelsOffset, PlayerCharacter);
->>>>>>> d5068d55
             RequestedPenumbraRedraw = true;
             Logger.Debug(
                 $"Request Redraw for {PlayerName}");
