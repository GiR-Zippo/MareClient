--- conflicted
+++ resolved
@@ -11,11 +11,8 @@
 namespace MareSynchronos.Managers
 {
     public delegate void PenumbraRedrawEvent(IntPtr address, int objTblIdx);
-<<<<<<< HEAD
-=======
     public delegate void HeelsOffsetChange(float change);
     public delegate void PenumbraResourceLoadEvent(IntPtr drawObject, string gamePath, string filePath);
->>>>>>> c2aeca6d
     public class IpcManager : IDisposable
     {
         private readonly ICallGateSubscriber<int> _glamourerApiVersion;
@@ -38,8 +35,6 @@
         private readonly ICallGateSubscriber<string, string[]>? _reverseResolvePlayer;
         private readonly ICallGateSubscriber<string, string, Dictionary<string, string>, string, int, int>
             _penumbraSetTemporaryMod;
-<<<<<<< HEAD
-=======
         private readonly ICallGateSubscriber<IntPtr, string, string, object?> _penumbraGameObjectResourcePathResolved;
 
         private readonly ICallGateSubscriber<string> _heelsGetApiVersion;
@@ -48,7 +43,6 @@
         private readonly ICallGateSubscriber<GameObject, float, object?> _heelsRegisterPlayer;
         private readonly ICallGateSubscriber<GameObject, object?> _heelsUnregisterPlayer;
 
->>>>>>> c2aeca6d
         private readonly DalamudUtil _dalamudUtil;
         private readonly ConcurrentQueue<Action> actionQueue = new();
 
@@ -122,11 +116,8 @@
         public event VoidDelegate? PenumbraInitialized;
         public event VoidDelegate? PenumbraDisposed;
         public event PenumbraRedrawEvent? PenumbraRedrawEvent;
-<<<<<<< HEAD
-=======
         public event HeelsOffsetChange? HeelsOffsetChangeEvent;
         public event PenumbraResourceLoadEvent? PenumbraResourceLoadEvent;
->>>>>>> c2aeca6d
 
         public bool Initialized => CheckPenumbraApi();
         public bool CheckGlamourerApi()
@@ -172,8 +163,6 @@
             _penumbraDispose.Unsubscribe(PenumbraDispose);
             _penumbraInit.Unsubscribe(PenumbraInit);
             _penumbraObjectIsRedrawn.Unsubscribe(RedrawEvent);
-<<<<<<< HEAD
-=======
             _penumbraGameObjectResourcePathResolved.Unsubscribe(ResourceLoaded);
             _heelsOffsetUpdate.Unsubscribe(HeelsOffsetChange);
         }
@@ -196,21 +185,6 @@
                     _heelsRegisterPlayer.InvokeAction(gameObj, offset);
                 }
             });
-        }
-
-        public void HeelsRestoreOffsetForPlayer(IntPtr character)
-        {
-            if (!CheckHeelsApi()) return;
-            actionQueue.Enqueue(() =>
-            {
-                var gameObj = _dalamudUtil.CreateGameObject(character);
-                if (gameObj != null)
-                {
-                    Logger.Verbose("Restoring Heels data to " + character.ToString("X"));
-                    _heelsUnregisterPlayer.InvokeAction(gameObj);
-                }
-            });
->>>>>>> c2aeca6d
         }
 
         public void GlamourerApplyAll(string? customization, IntPtr obj)
