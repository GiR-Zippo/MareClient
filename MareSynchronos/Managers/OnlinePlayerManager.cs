--- conflicted
+++ resolved
@@ -20,19 +20,11 @@
     private readonly IpcManager _ipcManager;
     private readonly PlayerManager _playerManager;
     private readonly ConcurrentDictionary<string, CachedPlayer> _onlineCachedPlayers = new();
-<<<<<<< HEAD
-    private readonly Dictionary<string, CharacterCacheDto> _temporaryStoredCharacterCache = new();
-    private readonly Dictionary<CachedPlayer, CancellationTokenSource> _playerTokenDisposal = new();
-
-    private List<string> OnlineVisiblePlayerHashes => _onlineCachedPlayers.Where(p => p.Value.PlayerCharacter != null)
-        .Select(p => p.Value.PlayerNameHash).ToList();
-=======
     private readonly ConcurrentDictionary<string, CharacterCacheDto> _temporaryStoredCharacterCache = new();
     private readonly ConcurrentDictionary<CachedPlayer, CancellationTokenSource> _playerTokenDisposal = new();
 
     private List<string> OnlineVisiblePlayerHashes => _onlineCachedPlayers.Select(p => p.Value).Where(p => p.PlayerCharacter != null)
         .Select(p => p.PlayerNameHash).ToList();
->>>>>>> 29032d4c
     private DateTime _lastPlayerObjectCheck = DateTime.Now;
 
     public OnlinePlayerManager(Framework framework, ApiController apiController, DalamudUtil dalamudUtil, IpcManager ipcManager, PlayerManager playerManager)
@@ -66,12 +58,7 @@
 
     private void ApiControllerOnCharacterReceived(object? sender, CharacterReceivedEventArgs e)
     {
-<<<<<<< HEAD
-        var visiblePlayer = _onlineCachedPlayers.Select(v => v.Value).SingleOrDefault(c => c.IsVisible && c.PlayerNameHash == e.CharacterNameHash);
-        if (visiblePlayer != null)
-=======
         if (_onlineCachedPlayers.TryGetValue(e.CharacterNameHash, out var visiblePlayer) && visiblePlayer.IsVisible)
->>>>>>> 29032d4c
         {
             Logger.Debug("Received data and applying to " + e.CharacterNameHash);
             visiblePlayer.ApplyCharacterData(e.CharacterData);
@@ -111,16 +98,6 @@
 
     private void IpcManagerOnPenumbraDisposed()
     {
-<<<<<<< HEAD
-        DisposeAllPlayers();
-    }
-
-    private void DisposeAllPlayers()
-    {
-        foreach (var entry in _onlineCachedPlayers)
-        {
-            entry.Value.DisposePlayer();
-=======
         DisposePlayers();
     }
 
@@ -129,7 +106,6 @@
         foreach (var kvp in _onlineCachedPlayers)
         {
             kvp.Value.DisposePlayer();
->>>>>>> 29032d4c
         }
     }
 
@@ -142,19 +118,11 @@
     public void AddInitialPairs(List<string> apiTaskResult)
     {
         _onlineCachedPlayers.Clear();
-<<<<<<< HEAD
-        foreach (var result in apiTaskResult)
-        {
-            _onlineCachedPlayers.TryAdd(result, CreateCachedPlayer(result));
-        }
-        Logger.Verbose("Online and paired users: " + string.Join(Environment.NewLine, _onlineCachedPlayers));
-=======
         foreach (var hash in apiTaskResult)
         {
             _onlineCachedPlayers.TryAdd(hash, CreateCachedPlayer(hash));
         }
         Logger.Verbose("Online and paired users: " + string.Join(Environment.NewLine, _onlineCachedPlayers.Select(k => k.Key)));
->>>>>>> 29032d4c
     }
 
     public void Dispose()
@@ -180,11 +148,7 @@
 
     private void RestoreAllCharacters()
     {
-<<<<<<< HEAD
-        DisposeAllPlayers();
-=======
         DisposePlayers();
->>>>>>> 29032d4c
         _onlineCachedPlayers.Clear();
     }
 
@@ -217,17 +181,10 @@
 
     private void AddPlayer(string characterNameHash)
     {
-<<<<<<< HEAD
-        if (_onlineCachedPlayers.ContainsKey(characterNameHash))
-        {
-            PushCharacterData(new List<string>() { characterNameHash });
-            _playerTokenDisposal.TryGetValue(_onlineCachedPlayers[characterNameHash], out var cancellationTokenSource);
-=======
         if (_onlineCachedPlayers.TryGetValue(characterNameHash, out var cachedPlayer))
         {
             PushCharacterData(new List<string>() { characterNameHash });
             _playerTokenDisposal.TryGetValue(cachedPlayer, out var cancellationTokenSource);
->>>>>>> 29032d4c
             cancellationTokenSource?.Cancel();
             return;
         }
@@ -259,11 +216,7 @@
                 }
 
                 cachedPlayer.DisposePlayer();
-<<<<<<< HEAD
-                _onlineCachedPlayers.TryRemove(cachedPlayer.PlayerNameHash, out _);
-=======
                 _onlineCachedPlayers.TryRemove(characterHash, out _);
->>>>>>> 29032d4c
             }, token);
 
             return;
@@ -283,11 +236,7 @@
         foreach (var pChar in playerCharacters)
         {
             var hashedName = Crypto.GetHash256(pChar);
-<<<<<<< HEAD
-            if (_onlineCachedPlayers.TryGetValue(hashedName, out var existingCachedPlayer) && !string.IsNullOrEmpty(existingCachedPlayer.PlayerName))
-=======
             if (_onlineCachedPlayers.TryGetValue(hashedName, out var existingPlayer) && !string.IsNullOrEmpty(existingPlayer.PlayerName))
->>>>>>> 29032d4c
             {
                 existingPlayer.IsVisible = true;
                 continue;
@@ -298,22 +247,10 @@
                 _temporaryStoredCharacterCache.TryRemove(hashedName, out var cache);
                 existingPlayer.InitializePlayer(pChar.Address, pChar.Name.ToString(), cache);
             }
-<<<<<<< HEAD
-
-            if (_onlineCachedPlayers.TryGetValue(hashedName, out var playerToInit))
-            {
-                playerToInit.InitializePlayer(pChar, cache);
-            }
-        }
-
-        var newlyVisiblePlayers = _onlineCachedPlayers.Values
-            .Where(p => p.PlayerCharacter != null && p.IsVisible && !p.WasVisible).Select(p => p.PlayerNameHash)
-=======
         }
 
         var newlyVisiblePlayers = _onlineCachedPlayers.Select(v => v.Value)
             .Where(p => p.PlayerCharacter != IntPtr.Zero && p.IsVisible && !p.WasVisible).Select(p => p.PlayerNameHash)
->>>>>>> 29032d4c
             .ToList();
         if (newlyVisiblePlayers.Any())
         {
