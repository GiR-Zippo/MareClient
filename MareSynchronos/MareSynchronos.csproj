--- conflicted
+++ resolved
@@ -3,11 +3,7 @@
   <PropertyGroup>
     <Authors></Authors>
     <Company></Company>
-<<<<<<< HEAD
-    <Version>0.3.15</Version>
-=======
     <Version>0.4.0</Version>
->>>>>>> c2aeca6d
     <Description></Description>
     <Copyright></Copyright>
     <PackageProjectUrl>https://github.com/Penumbra-Sync/client</PackageProjectUrl>
