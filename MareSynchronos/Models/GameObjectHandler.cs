--- conflicted
+++ resolved
@@ -131,11 +131,7 @@
 
     private unsafe void CheckAndUpdateObject()
     {
-<<<<<<< HEAD
-        var curPtr = CurrentAddress;
-=======
         var curPtr = _getAddress.Invoke();
->>>>>>> 2ae5d42e
         bool drawObjDiff = false;
         try
         {
@@ -169,11 +165,7 @@
             Address = curPtr;
             var chara = (Character*)curPtr;
             bool equipDiff = CompareAndUpdateEquipByteData(chara->EquipSlotData);
-<<<<<<< HEAD
-            var customizeDiff = CompareAndUpdateCustomizeData(chara->CustomizeData);
-=======
             var customizeDiff = _sendUpdates ? CompareAndUpdateCustomizeData(chara->CustomizeData) : false;
->>>>>>> 2ae5d42e
             var name = new ByteString(chara->GameObject.Name).ToString();
             bool nameChange = (!string.Equals(name, Name, StringComparison.Ordinal));
             if (addrDiff || equipDiff || customizeDiff || drawObjDiff || nameChange)
