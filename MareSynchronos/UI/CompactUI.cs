--- conflicted
+++ resolved
@@ -36,10 +36,6 @@
         public CompactUi(WindowSystem windowSystem,
             UiShared uiShared, Configuration configuration, ApiController apiController) : base("###MareSynchronosMainUI")
         {
-<<<<<<< HEAD
-            Logger.Verbose("Creating " + nameof(CompactUi));
-=======
->>>>>>> 29032d4c
 
 #if DEBUG
             string dateTime = "DEV VERSION";
@@ -55,14 +51,26 @@
             }
             this.WindowName = "Mare Synchronos " + dateTime + "###MareSynchronosMainUI";
 #else
-<<<<<<< HEAD
-            this.WindowName = "Mare Synchronos " + Assembly.GetExecutingAssembly().GetName().Version + "###MareSynchronosMainUI";
-#endif
-=======
             this.WindowName = "Mare Synchronos " + Assembly.GetExecutingAssembly().GetName().Version;
 #endif
             Logger.Verbose("Creating " + nameof(CompactUi));
->>>>>>> 29032d4c
+
+#if DEBUG
+            string dateTime = "DEV VERSION";
+            try
+            {
+                dateTime = VariousExtensions.GetLinkerTime(Assembly.GetCallingAssembly()).ToString("yyyyMMddHHmmss");
+            }
+            catch (Exception ex)
+            {
+                Logger.Warn("Could not get assembly name");
+                Logger.Warn(ex.Message);
+                Logger.Warn(ex.StackTrace);
+            }
+            this.WindowName = "Mare Synchronos " + dateTime + "###MareSynchronosMainUI";
+#else
+            this.WindowName = "Mare Synchronos " + Assembly.GetExecutingAssembly().GetName().Version + "###MareSynchronosMainUI";
+#endif
 
             _windowSystem = windowSystem;
             _uiShared = uiShared;
