﻿using System;
using System.Collections.Generic;
using System.Linq;
using System.Net.Http;
using System.Threading;
using System.Threading.Tasks;
using MareSynchronos.API;
using MareSynchronos.Utils;
using MareSynchronos.WebAPI.Utils;
using Microsoft.AspNetCore.Http.Connections;
using Microsoft.AspNetCore.SignalR;
using Microsoft.AspNetCore.SignalR.Client;

namespace MareSynchronos.WebAPI
{
    public delegate void VoidDelegate();
    public delegate void SimpleStringDelegate(string str);
    public enum ServerState
    {
        Offline,
        Disconnected,
        Connected,
        Unauthorized,
        VersionMisMatch,
        RateLimited
    }

    public partial class ApiController : IDisposable
    {
        public const string MainServer = "Lunae Crescere Incipientis (Central Server EU)";
        public const string MainServiceUri = "wss://maresynchronos.com";

        public readonly int[] SupportedServerVersions = { Api.Version };

        private readonly Configuration _pluginConfiguration;
        private readonly DalamudUtil _dalamudUtil;

        private CancellationTokenSource _connectionCancellationTokenSource;

        private HubConnection? _mareHub;

        private CancellationTokenSource? _uploadCancellationTokenSource = new();

        private ConnectionDto? _connectionDto;
        public SystemInfoDto SystemInfoDto { get; private set; } = new();
        public bool IsModerator => (_connectionDto?.IsAdmin ?? false) || (_connectionDto?.IsModerator ?? false);

        public bool IsAdmin => _connectionDto?.IsAdmin ?? false;

        public ApiController(Configuration pluginConfiguration, DalamudUtil dalamudUtil)
        {
            Logger.Verbose("Creating " + nameof(ApiController));

            _pluginConfiguration = pluginConfiguration;
            _dalamudUtil = dalamudUtil;
            _connectionCancellationTokenSource = new CancellationTokenSource();
            _dalamudUtil.LogIn += DalamudUtilOnLogIn;
            _dalamudUtil.LogOut += DalamudUtilOnLogOut;
            ServerState = ServerState.Offline;
            _verifiedUploadedHashes = new();

            if (_dalamudUtil.IsLoggedIn)
            {
                DalamudUtilOnLogIn();
            }
        }

        private void DalamudUtilOnLogOut()
        {
            Task.Run(async () => await StopConnection(_connectionCancellationTokenSource.Token));
            ServerState = ServerState.Offline;
        }

        private void DalamudUtilOnLogIn()
        {
            Task.Run(CreateConnections);
        }


        public event EventHandler<CharacterReceivedEventArgs>? CharacterReceived;

        public event VoidDelegate? RegisterFinalized;

        public event VoidDelegate? Connected;

        public event VoidDelegate? Disconnected;

        public event SimpleStringDelegate? PairedClientOffline;

        public event SimpleStringDelegate? PairedClientOnline;

        public event SimpleStringDelegate? PairedWithOther;

        public event SimpleStringDelegate? UnpairedFromOther;

        public Dictionary<int, List<DownloadFileTransfer>> CurrentDownloads { get; } = new();

        public List<FileTransfer> CurrentUploads { get; } = new();

        public List<FileTransfer> ForbiddenTransfers { get; } = new();

        public List<BannedUserDto> AdminBannedUsers { get; private set; } = new();

        public List<ForbiddenFileDto> AdminForbiddenFiles { get; private set; } = new();

        public bool IsConnected => ServerState == ServerState.Connected;

        public bool IsDownloading => CurrentDownloads.Count > 0;

        public bool IsUploading => CurrentUploads.Count > 0;

        public List<ClientPairDto> PairedClients { get; set; } = new();

        public string SecretKey => _pluginConfiguration.ClientSecret.ContainsKey(ApiUri)
            ? _pluginConfiguration.ClientSecret[ApiUri] : string.Empty;

        public bool ServerAlive => ServerState is ServerState.Connected or ServerState.RateLimited or ServerState.Unauthorized or ServerState.Disconnected;

        public Dictionary<string, string> ServerDictionary => new Dictionary<string, string>()
                { { MainServiceUri, MainServer } }
            .Concat(_pluginConfiguration.CustomServerList)
            .ToDictionary(k => k.Key, k => k.Value);

        public string UID => _connectionDto?.UID ?? string.Empty;
        private string ApiUri => _pluginConfiguration.ApiUri;
        public int OnlineUsers => SystemInfoDto.OnlineUsers;

        private ServerState _serverState;
        public ServerState ServerState
        {
            get => _serverState;
            private set
            {
                Logger.Debug($"New ServerState: {value}, prev ServerState: {_serverState}");
                _serverState = value;
            }
        }

        public async Task CreateConnections()
        {
<<<<<<< HEAD
            Logger.Info("Recreating Connection");

            await StopConnection(_connectionCancellationTokenSource.Token);
=======
            Logger.Debug("CreateConnections called");
>>>>>>> 3fefd35b

            if (_pluginConfiguration.FullPause)
            {
                Logger.Info("Not recreating Connection, paused");
                ServerState = ServerState.Disconnected;
                _connectionDto = null;
                await StopConnection(_connectionCancellationTokenSource.Token);
                return;
            }

<<<<<<< HEAD
=======
            await StopConnection(_connectionCancellationTokenSource.Token);

            Logger.Info("Recreating Connection");

>>>>>>> 3fefd35b
            _connectionCancellationTokenSource.Cancel();
            _connectionCancellationTokenSource = new CancellationTokenSource();
            var token = _connectionCancellationTokenSource.Token;
            _verifiedUploadedHashes.Clear();
            while (ServerState is not ServerState.Connected && !token.IsCancellationRequested)
            {
                if (string.IsNullOrEmpty(SecretKey))
                {
                    await Task.Delay(TimeSpan.FromSeconds(2));
                    continue;
                }

                await StopConnection(token);

                try
                {
                    Logger.Debug("Building connection");

                    while (!_dalamudUtil.IsPlayerPresent && !token.IsCancellationRequested)
                    {
                        Logger.Debug("Player not loaded in yet, waiting");
                        await Task.Delay(TimeSpan.FromSeconds(1), token);
                    }

                    if (token.IsCancellationRequested) break;

                    _mareHub = BuildHubConnection(Api.Path);

                    await _mareHub.StartAsync(token);

                    _mareHub.On<SystemInfoDto>(Api.OnUpdateSystemInfo, (dto) => SystemInfoDto = dto);

                    _connectionDto =
                        await _mareHub.InvokeAsync<ConnectionDto>(Api.InvokeHeartbeat, _dalamudUtil.PlayerNameHashed, token);

                    ServerState = ServerState.Connected;

                    if (_connectionDto.ServerVersion != Api.Version)
                    {
                        ServerState = ServerState.VersionMisMatch;
                        await StopConnection(token);
                        return;
                    }

                    if (ServerState is ServerState.Connected) // user is authorized && server is legit
                    {
                        await InitializeData(token);

                        _mareHub.Closed += MareHubOnClosed;
                        _mareHub.Reconnecting += MareHubOnReconnecting;
                    }
                }
                catch (HubException ex)
                {
                    Logger.Warn(ex.GetType().ToString());
                    Logger.Warn(ex.Message);
                    Logger.Warn(ex.StackTrace ?? string.Empty);

                    ServerState = ServerState.RateLimited;
                    await StopConnection(token);
                    return;
                }
                catch (HttpRequestException ex)
                {
                    Logger.Warn(ex.GetType().ToString());
                    Logger.Warn(ex.Message);
                    Logger.Warn(ex.StackTrace ?? string.Empty);

                    if (ex.StatusCode == System.Net.HttpStatusCode.Unauthorized)
                    {
                        ServerState = ServerState.Unauthorized;
                        await StopConnection(token);
                        return;
                    }
                    else
                    {
                        ServerState = ServerState.Offline;
                        Logger.Info("Failed to establish connection, retrying");
                        await Task.Delay(TimeSpan.FromSeconds(new Random().Next(5, 20)), token);
                    }
                }
                catch (Exception ex)
                {
                    Logger.Warn(ex.GetType().ToString());
                    Logger.Warn(ex.Message);
                    Logger.Warn(ex.StackTrace ?? string.Empty);
                    Logger.Info("Failed to establish connection, retrying");
                    await Task.Delay(TimeSpan.FromSeconds(new Random().Next(5, 20)), token);
                }
            }
        }

        private async Task InitializeData(CancellationToken token)
        {
            if (_mareHub == null) return;

            Logger.Debug("Initializing data");
            _mareHub.On<ClientPairDto, string>(Api.OnUserUpdateClientPairs,
                UpdateLocalClientPairsCallback);
            _mareHub.On<CharacterCacheDto, string>(Api.OnUserReceiveCharacterData,
                ReceiveCharacterDataCallback);
            _mareHub.On<string>(Api.OnUserRemoveOnlinePairedPlayer,
                (s) => PairedClientOffline?.Invoke(s));
            _mareHub.On<string>(Api.OnUserAddOnlinePairedPlayer,
                (s) => PairedClientOnline?.Invoke(s));
            _mareHub.On(Api.OnAdminForcedReconnect, UserForcedReconnectCallback);

            PairedClients =
                await _mareHub!.InvokeAsync<List<ClientPairDto>>(Api.InvokeUserGetPairedClients, token);

            if (IsModerator)
            {
                AdminForbiddenFiles =
                    await _mareHub.InvokeAsync<List<ForbiddenFileDto>>(Api.InvokeAdminGetForbiddenFiles,
                        token);
                AdminBannedUsers =
                    await _mareHub.InvokeAsync<List<BannedUserDto>>(Api.InvokeAdminGetBannedUsers,
                        token);
                _mareHub.On<BannedUserDto>(Api.OnAdminUpdateOrAddBannedUser,
                    UpdateOrAddBannedUserCallback);
                _mareHub.On<BannedUserDto>(Api.OnAdminDeleteBannedUser, DeleteBannedUserCallback);
                _mareHub.On<ForbiddenFileDto>(Api.OnAdminUpdateOrAddForbiddenFile,
                    UpdateOrAddForbiddenFileCallback);
                _mareHub.On<ForbiddenFileDto>(Api.OnAdminDeleteForbiddenFile,
                    DeleteForbiddenFileCallback);
            }

            Connected?.Invoke();
        }

        public void Dispose()
        {
            Logger.Verbose("Disposing " + nameof(ApiController));

            _dalamudUtil.LogIn -= DalamudUtilOnLogIn;
            _dalamudUtil.LogOut -= DalamudUtilOnLogOut;

            Task.Run(async () => await StopConnection(_connectionCancellationTokenSource.Token));
            _connectionCancellationTokenSource?.Cancel();
        }

        private HubConnection BuildHubConnection(string hubName)
        {
            return new HubConnectionBuilder()
                .WithUrl(ApiUri + hubName, options =>
                {
                    options.Headers.Add("Authorization", SecretKey);
                    options.Transports = HttpTransportType.WebSockets | HttpTransportType.ServerSentEvents | HttpTransportType.LongPolling;
                })
                .WithAutomaticReconnect(new ForeverRetryPolicy())
                .Build();
        }

        private Task MareHubOnClosed(Exception? arg)
        {
            CurrentUploads.Clear();
            CurrentDownloads.Clear();
            _uploadCancellationTokenSource?.Cancel();
            Disconnected?.Invoke();
            ServerState = ServerState.Offline;
            Logger.Info("Connection closed");
            return Task.CompletedTask;
        }

        private Task MareHubOnReconnecting(Exception? arg)
        {
            ServerState = ServerState.Disconnected;
            Logger.Warn("Connection closed... Reconnecting");
            Logger.Warn(arg?.Message ?? string.Empty);
            Logger.Warn(arg?.StackTrace ?? string.Empty);
            Disconnected?.Invoke();
            ServerState = ServerState.Offline;
            _ = Task.Run(CreateConnections);
            return Task.CompletedTask;
        }

        private async Task StopConnection(CancellationToken token)
        {
            if (_mareHub is not null)
            {
                _uploadCancellationTokenSource?.Cancel();
                Logger.Info("Stopping existing connection");
                _mareHub.Closed -= MareHubOnClosed;
                _mareHub.Reconnecting += MareHubOnReconnecting;
                await _mareHub.StopAsync(token);
                await _mareHub.DisposeAsync();
                CurrentUploads.Clear();
                CurrentDownloads.Clear();
                _uploadCancellationTokenSource?.Cancel();
                Disconnected?.Invoke();
                _mareHub = null;
            }

            if (ServerState != ServerState.Disconnected)
            {
                while (ServerState != ServerState.Offline)
                {
                    await Task.Delay(16);
                }
            }
        }
    }
}<|MERGE_RESOLUTION|>--- conflicted
+++ resolved
@@ -138,13 +138,7 @@
 
         public async Task CreateConnections()
         {
-<<<<<<< HEAD
-            Logger.Info("Recreating Connection");
-
-            await StopConnection(_connectionCancellationTokenSource.Token);
-=======
             Logger.Debug("CreateConnections called");
->>>>>>> 3fefd35b
 
             if (_pluginConfiguration.FullPause)
             {
@@ -155,13 +149,10 @@
                 return;
             }
 
-<<<<<<< HEAD
-=======
             await StopConnection(_connectionCancellationTokenSource.Token);
 
             Logger.Info("Recreating Connection");
 
->>>>>>> 3fefd35b
             _connectionCancellationTokenSource.Cancel();
             _connectionCancellationTokenSource = new CancellationTokenSource();
             var token = _connectionCancellationTokenSource.Token;
